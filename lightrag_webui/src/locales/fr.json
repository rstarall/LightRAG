--- conflicted
+++ resolved
@@ -138,14 +138,11 @@
     }
   },
   "graphPanel": {
-<<<<<<< HEAD
     "dataIsTruncated": "Les données du graphe sont tronquées au nombre maximum de nœuds",
     "statusDialog": {
       "title": "Paramètres du Serveur LightRAG"
     },
-=======
     "legend": "Légende",
->>>>>>> 6d49dd5b
     "sideBar": {
       "settings": {
         "settings": "Paramètres",
